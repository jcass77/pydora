--- conflicted
+++ resolved
@@ -149,14 +149,10 @@
         self = cls(api_client)
         PandoraModel.populate_fields(api_client, self, data)
 
-<<<<<<< HEAD
-        for item in data[self.__dict_list_key__] if self.__dict_list_key__ else data:
-=======
         if self.__dict_list_key__:
             data = data[self.__dict_list_key__]
 
         for item in data:
->>>>>>> 264130bb
             key = item[self.__dict_key__]
             self[key] = []
 
